'use strict';

var run = function() {
  // Replace '../bitcore' with 'bitcore' if you use this code elsewhere.
  var bitcore = require('../bitcore');
  var Peer = bitcore.Peer;
<<<<<<< HEAD
  var Transaction = bitcore.Transaction;
  var Address = bitcore.Address;
  var Script = bitcore.Script;
  var coinUtil = bitcore.util;
  var PeerManager = require('soop').load('../lib/PeerManager', {
    network: networks.testnet
  });

  var createTx = function() {
    var TXIN = 'd05f35e0bbc495f6dcab03e599c8f5e32a07cdb4bc76964de201d06a2a7d8265';
    var TXIN_N = 0;
    var ADDR = 'muHct3YZ9Nd5Pq7uLYYhXRAxeW4EnpcaLz';
    var VAL = '0.001';

    var txobj = {
      version: 1,
      lock_time: 0,
      ins: [],
      outs: []
    };

    var txin = {
      s: coinUtil.EMPTY_BUFFER, // Add signature
      q: 0xffffffff
    };

    var hash = new Buffer(TXIN.split('').reverse(), 'hex');
    var vout = parseInt(TXIN_N);
    var voutBuf = new Buffer(4);

    voutBuf.writeUInt32LE(vout, 0);
    txin.o = Buffer.concat([hash, voutBuf]);
    txobj.ins.push(txin);

    var addr = new Address(ADDR);
    var script = Script.createPubKeyHashOut(addr.payload());
    var valueNum = coinUtil.parseValue(VAL);
    var value = coinUtil.bigIntToValue(valueNum);
=======
  var TransactionBuilder = bitcore.TransactionBuilder;
  var PeerManager = bitcore.PeerManager;
>>>>>>> 9f278cf8

  // Unspent transactions can be found via the insight.bitcore.io or blockchain.info APIs
  var unspent = [{
      'txid': '707108b5ba4f78dc951df4647a03365bf36432ea57fb641676045c5044daaea7',
      'vout': 0,
      'address': 'n3QDC7DzsMmN4mcyp3k7XGPX7zFXXHG387',
      'scriptPubKey': '76a914f00c4a92ee2314ab08ac0283dc8d07d9bf2be32388ac',
      'amount': 0.12345600,
      'confirmations': 43537
    }, {
      'txid': '87a158d32833cb555aea27b6a21af569ccaeb8f9b19691e05f1e6c2b3440bdb3',
      'vout': 1,
      'address': 'mxdrp9s4mVxS9X4RBYiLe99v59V81XA5C3',
      'scriptPubKey': '76a914bbc87986da6b17c7876db4efacf59a95e14f6cf588ac',
      'amount': 0.05749800,
      'confirmations': 43536
    }

  ];

  // Private keys in WIF format (see TransactionBuilder.js for other options)
  var keys = [
    'cQA75LXhV5JkMT8wkkqjR87SnHK4doh3c21p7PAd5tp8tc1tRBAY',
    'cRz85dz9AiDieRpEwoucfXXQa1jdHHghcv6YnnVVGZ3MQyR1X4u2',
    'cSq7yo4fvsbMyWVN945VUGUWMaSazZPWqBVJZyoGsHmNq6W4HVBV',
    'cPa87VgwZfowGZYaEenoQeJgRfKW6PhZ1R65EHTkN1K19cSvc92G',
    'cPQ9DSbBRLva9av5nqeF5AGrh3dsdW8p2E5jS4P8bDWZAoQTeeKB'
  ];

  var peerman = new PeerManager({
    network: 'testnet'
  });
  peerman.addPeer(new Peer('127.0.0.1', 18333));

  peerman.on('connect', function() {
    var conn = peerman.getActiveConnection();
    if (conn) {
      // define transaction output
      var outs = [{
        address: 'mhNCT9TwZAGF1tLPpZdqfkTmtBkY282YDW',
        amount: 0.1337
      }];
      // set change address
      var opts = {
        remainderOut: {
          address: 'n4g2TFaQo8UgedwpkYdcQFF6xE2Ei9Czvy'
        }
      };
      var tx = new TransactionBuilder(opts)
        .setUnspent(unspent)
        .setOutputs(outs)
        .sign(keys)
        .build();

      /* Create and signing can be done in multiple steps:
       *
       *  var builder = new bitcore.TransactionBuilder(opts)
       *                .setUnspent(utxos)
       *                .setOutputs(outs);
       *
       *  // Sign with the first key
       *  builder.sign(key1);
       *  var tx = builder.build(); // Partially signed transaction
       *
       *  // Sign with the second key
       *  builder.sign(key2);
       *  if (builder.isFullySigned()){
       *   var tx = builder.build();
       *  }
       *
       *  var selectedUnspent = build.getSelectedUnspent(); // Retrieve selected unspent outputs from the transaction
       */

      var txid = tx.getHash().toString('hex');
      console.log('Created transaction with txid '+txid);
      var raw_tx = tx.serialize().toString('hex');
      console.log('Transaction raw hex dump:');
      console.log('-------------------------------------');
      console.log(raw_tx);
      console.log('-------------------------------------');
      // finally, send transaction to the bitcoin network
      conn.sendTx(tx);

      // for now, the network won't respond in any case
      // (transaction accepted, transaction rejected)
      // in the future, we may listen to 'reject' message
      // see https://gist.github.com/gavinandresen/7079034
    }
  });

  peerman.start();

};

module.exports.run = run;
if (require.main === module) {
  run();
}<|MERGE_RESOLUTION|>--- conflicted
+++ resolved
@@ -4,49 +4,9 @@
   // Replace '../bitcore' with 'bitcore' if you use this code elsewhere.
   var bitcore = require('../bitcore');
   var Peer = bitcore.Peer;
-<<<<<<< HEAD
-  var Transaction = bitcore.Transaction;
-  var Address = bitcore.Address;
-  var Script = bitcore.Script;
-  var coinUtil = bitcore.util;
-  var PeerManager = require('soop').load('../lib/PeerManager', {
-    network: networks.testnet
-  });
 
-  var createTx = function() {
-    var TXIN = 'd05f35e0bbc495f6dcab03e599c8f5e32a07cdb4bc76964de201d06a2a7d8265';
-    var TXIN_N = 0;
-    var ADDR = 'muHct3YZ9Nd5Pq7uLYYhXRAxeW4EnpcaLz';
-    var VAL = '0.001';
-
-    var txobj = {
-      version: 1,
-      lock_time: 0,
-      ins: [],
-      outs: []
-    };
-
-    var txin = {
-      s: coinUtil.EMPTY_BUFFER, // Add signature
-      q: 0xffffffff
-    };
-
-    var hash = new Buffer(TXIN.split('').reverse(), 'hex');
-    var vout = parseInt(TXIN_N);
-    var voutBuf = new Buffer(4);
-
-    voutBuf.writeUInt32LE(vout, 0);
-    txin.o = Buffer.concat([hash, voutBuf]);
-    txobj.ins.push(txin);
-
-    var addr = new Address(ADDR);
-    var script = Script.createPubKeyHashOut(addr.payload());
-    var valueNum = coinUtil.parseValue(VAL);
-    var value = coinUtil.bigIntToValue(valueNum);
-=======
   var TransactionBuilder = bitcore.TransactionBuilder;
   var PeerManager = bitcore.PeerManager;
->>>>>>> 9f278cf8
 
   // Unspent transactions can be found via the insight.bitcore.io or blockchain.info APIs
   var unspent = [{
