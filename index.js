<<<<<<< HEAD
'use strict'

var bsv = module.exports

// module information
bsv.version = 'v' + require('./package.json').version
bsv.versionGuard = function (version) {
  if (version !== undefined) {
    var message = `
      More than one instance of bsv found.
      Please make sure to require bsv and check that submodules do
      not also include their own bsv dependency.`
    console.warn(message)
  }
}
bsv.versionGuard(global._bsv)
global._bsv = bsv.version

// crypto
bsv.crypto = {}
bsv.crypto.BN = require('./lib/crypto/bn')
bsv.crypto.ECDSA = require('./lib/crypto/ecdsa')
bsv.crypto.Hash = require('./lib/crypto/hash')
bsv.crypto.Random = require('./lib/crypto/random')
bsv.crypto.Point = require('./lib/crypto/point')
bsv.crypto.Signature = require('./lib/crypto/signature')

// encoding
bsv.encoding = {}
bsv.encoding.Base58 = require('./lib/encoding/base58')
bsv.encoding.Base58Check = require('./lib/encoding/base58check')
bsv.encoding.BufferReader = require('./lib/encoding/bufferreader')
bsv.encoding.BufferWriter = require('./lib/encoding/bufferwriter')
bsv.encoding.Varint = require('./lib/encoding/varint')

// utilities
bsv.util = {}
bsv.util.js = require('./lib/util/js')
bsv.util.preconditions = require('./lib/util/preconditions')

// errors thrown by the library
bsv.errors = require('./lib/errors')

// main bitcoin library
bsv.Address = require('./lib/address')
bsv.Block = require('./lib/block')
bsv.MerkleBlock = require('./lib/block/merkleblock')
bsv.BlockHeader = require('./lib/block/blockheader')
bsv.HDPrivateKey = require('./lib/hdprivatekey.js')
bsv.HDPublicKey = require('./lib/hdpublickey.js')
bsv.Networks = require('./lib/networks')
bsv.Opcode = require('./lib/opcode')
bsv.PrivateKey = require('./lib/privatekey')
bsv.PublicKey = require('./lib/publickey')
bsv.Script = require('./lib/script')
bsv.Transaction = require('./lib/transaction')

// dependencies, subject to change
bsv.deps = {}
bsv.deps.bnjs = require('bn.js')
bsv.deps.bs58 = require('bs58')
bsv.deps.Buffer = Buffer
bsv.deps.elliptic = require('elliptic')
bsv.deps._ = require('./lib/util/_')

// Internal usage, exposed for testing/advanced tweaking
bsv.Transaction.sighash = require('./lib/transaction/sighash')
=======
/**
 * bsv
 * ===
 *
 * index.js is an example of how to build a bundle with bsv. This
 * bundle includes the entire library, which uses the default configuration
 * (which is the same as Mainnet) and can be overridden. It also includes
 * Mainnet and Testnet configuration which are accessible even if you override
 * the defaults. It is not necessary to  use Yours Bitcoin this way, since you
 * probably do not use every component, and therefore do not need to include
 * every component into your project. You can simply directly require the
 * elements of the library you need, and, if your project is browser-based,
 * browserify your project. For instance:
 * const Address = require('bsv/lib/address').
 */
'use strict'
if (!global._babelPolyfill) {
  require('babel-polyfill')
}
require('./lib/config')

const bsv = module.exports

bsv.version = require('./package').version

// Main bitcoin library - bitcoin protocols, standards, cryptography, and
// utilities.
bsv.Address = require('./lib/address')
bsv.Bip32 = require('./lib/bip-32')
bsv.Bip39 = require('./lib/bip-39')
bsv.Bn = require('./lib/bn')
bsv.Br = require('./lib/br')
bsv.Bsm = require('./lib/bsm')
bsv.Bw = require('./lib/bw')
bsv.Base58 = require('./lib/base-58')
bsv.Base58Check = require('./lib/base-58-check')
bsv.Block = require('./lib/block')
bsv.BlockHeader = require('./lib/block-header')
bsv.Constants = require('./lib/constants')
bsv.Ecdsa = require('./lib/ecdsa')
bsv.Hash = require('./lib/hash')
bsv.Interp = require('./lib/interp')
bsv.KeyPair = require('./lib/key-pair')
bsv.OpCode = require('./lib/op-code')
bsv.Point = require('./lib/point')
bsv.PrivKey = require('./lib/priv-key')
bsv.PubKey = require('./lib/pub-key')
bsv.Random = require('./lib/random')
bsv.Script = require('./lib/script')
bsv.Sig = require('./lib/sig')
bsv.Struct = require('./lib/struct')
bsv.Tx = require('./lib/tx')
bsv.TxBuilder = require('./lib/tx-builder')
bsv.TxIn = require('./lib/tx-in')
bsv.TxOut = require('./lib/tx-out')
bsv.TxOutMap = require('./lib/tx-out-map')
bsv.TxVerifier = require('./lib/tx-verifier')
bsv.VarInt = require('./lib/var-int')
bsv.Workers = require('./lib/workers')
bsv.WorkersResult = require('./lib/workers-result')
bsv.cmp = require('./lib/cmp')

// Encryption tools. Some bitcoin standards use Aes encryption, so that's why
// these are available.
bsv.Ach = require('./lib/ach')
bsv.Aes = require('./lib/aes')
bsv.Aescbc = require('./lib/aescbc')
bsv.Cbc = require('./lib/cbc')
bsv.Ecies = require('./lib/ecies')

// Dependencies, subject to change.
bsv.deps = {}
bsv.deps.aes = require('aes')
bsv.deps.bnjs = require('bn.js')
bsv.deps.bs58 = require('bs58')
bsv.deps.Buffer = Buffer
bsv.deps.elliptic = require('bitcoin-elliptic')
bsv.deps.hashjs = require('hash.js')
bsv.deps.pbkdf2compat = require('pbkdf2-compat')

// Mainnet classes for your convenience (in case default is not what you want).
const Mainnet = {}
Object.keys(bsv).forEach(function (key) {
  Mainnet[key] = bsv[key].Mainnet
    ? bsv[key].Mainnet
    : bsv[key]
})

// Testnet classes for your convenience (in case default is not what you want).
const Testnet = {}
Object.keys(bsv).forEach(function (key) {
  Testnet[key] = bsv[key].Testnet
    ? bsv[key].Testnet
    : bsv[key]
})

bsv.Mainnet = Mainnet
bsv.Testnet = Testnet

bsv.browser = process.browser
bsv.env = process.env
>>>>>>> 93184614
<|MERGE_RESOLUTION|>--- conflicted
+++ resolved
@@ -1,72 +1,3 @@
-<<<<<<< HEAD
-'use strict'
-
-var bsv = module.exports
-
-// module information
-bsv.version = 'v' + require('./package.json').version
-bsv.versionGuard = function (version) {
-  if (version !== undefined) {
-    var message = `
-      More than one instance of bsv found.
-      Please make sure to require bsv and check that submodules do
-      not also include their own bsv dependency.`
-    console.warn(message)
-  }
-}
-bsv.versionGuard(global._bsv)
-global._bsv = bsv.version
-
-// crypto
-bsv.crypto = {}
-bsv.crypto.BN = require('./lib/crypto/bn')
-bsv.crypto.ECDSA = require('./lib/crypto/ecdsa')
-bsv.crypto.Hash = require('./lib/crypto/hash')
-bsv.crypto.Random = require('./lib/crypto/random')
-bsv.crypto.Point = require('./lib/crypto/point')
-bsv.crypto.Signature = require('./lib/crypto/signature')
-
-// encoding
-bsv.encoding = {}
-bsv.encoding.Base58 = require('./lib/encoding/base58')
-bsv.encoding.Base58Check = require('./lib/encoding/base58check')
-bsv.encoding.BufferReader = require('./lib/encoding/bufferreader')
-bsv.encoding.BufferWriter = require('./lib/encoding/bufferwriter')
-bsv.encoding.Varint = require('./lib/encoding/varint')
-
-// utilities
-bsv.util = {}
-bsv.util.js = require('./lib/util/js')
-bsv.util.preconditions = require('./lib/util/preconditions')
-
-// errors thrown by the library
-bsv.errors = require('./lib/errors')
-
-// main bitcoin library
-bsv.Address = require('./lib/address')
-bsv.Block = require('./lib/block')
-bsv.MerkleBlock = require('./lib/block/merkleblock')
-bsv.BlockHeader = require('./lib/block/blockheader')
-bsv.HDPrivateKey = require('./lib/hdprivatekey.js')
-bsv.HDPublicKey = require('./lib/hdpublickey.js')
-bsv.Networks = require('./lib/networks')
-bsv.Opcode = require('./lib/opcode')
-bsv.PrivateKey = require('./lib/privatekey')
-bsv.PublicKey = require('./lib/publickey')
-bsv.Script = require('./lib/script')
-bsv.Transaction = require('./lib/transaction')
-
-// dependencies, subject to change
-bsv.deps = {}
-bsv.deps.bnjs = require('bn.js')
-bsv.deps.bs58 = require('bs58')
-bsv.deps.Buffer = Buffer
-bsv.deps.elliptic = require('elliptic')
-bsv.deps._ = require('./lib/util/_')
-
-// Internal usage, exposed for testing/advanced tweaking
-bsv.Transaction.sighash = require('./lib/transaction/sighash')
-=======
 /**
  * bsv
  * ===
@@ -167,5 +98,4 @@
 bsv.Testnet = Testnet
 
 bsv.browser = process.browser
-bsv.env = process.env
->>>>>>> 93184614
+bsv.env = process.env