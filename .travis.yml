--- conflicted
+++ resolved
@@ -1,9 +1,3 @@
 language: node_js
 node_js:
-<<<<<<< HEAD
-- '10'
-install:
-  - npm install
-=======
-- '4.3'
->>>>>>> 71395b65
+- '10'