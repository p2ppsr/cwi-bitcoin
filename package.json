{
  "name": "bsv",
<<<<<<< HEAD
  "version": "1.5.3",
  "description": "A pure and powerful JavaScript Bitcoin SV (BSV) library.",
  "author": "Ryan X. Charles <ryan@moneybutton.com>",
  "main": "index.js",
  "scripts": {
    "lint": "standard",
    "test": "standard && mocha",
    "coverage": "nyc --reporter=text npm run test",
    "build-bsv": "webpack index.js --config webpack.config.js",
    "build-ecies": "webpack ecies/index.js --config webpack.subproject.config.js --output-library bsvEcies -o bsv-ecies.min.js",
    "build-message": "webpack message/index.js --config webpack.subproject.config.js --output-library bsvMessage -o bsv-message.min.js",
    "build-mnemonic": "webpack mnemonic/index.js --config webpack.subproject.config.js --output-library bsvMnemonic -o bsv-mnemonic.min.js",
    "build": "yarn build-bsv && yarn build-ecies && yarn build-message && yarn build-mnemonic",
    "prepublishOnly": "yarn build"
  },
  "unpkg": "bsv.min.js",
  "keywords": [
    "bitcoin",
    "transaction",
    "address",
    "p2p",
    "ecies",
    "cryptocurrency",
    "blockchain",
    "payment",
    "bip21",
    "bip32",
    "bip37",
    "bip69",
    "bip70",
    "multisig"
  ],
  "repository": {
    "type": "git",
    "url": "https://github.com/moneybutton/bsv"
  },
  "browser": {
    "request": "browser-request"
  },
  "dependencies": {
    "aes-js": "^3.1.2",
    "bn.js": "=4.11.8",
    "bs58": "=4.0.1",
    "clone-deep": "^4.0.1",
    "elliptic": "6.4.1",
    "hash.js": "^1.1.7",
    "inherits": "2.0.3",
    "unorm": "1.4.1"
  },
  "devDependencies": {
    "brfs": "2.0.1",
    "chai": "4.2.0",
    "mocha": "^5.2.0",
    "nyc": "^14.1.1",
    "sinon": "7.2.3",
    "standard": "12.0.1",
    "webpack": "4.29.3",
    "webpack-cli": "3.2.3"
  },
  "license": "MIT",
  "standard": {
    "globals": [
      "afterEach",
      "beforeEach",
      "describe",
      "it"
=======
  "description": "Javascript library for Bitcoin SV (BSV).",
  "version": "2.0.0-beta.32",
  "author": "Yours Inc.",
  "homepage": "https://github.com/moneybutton/bsv",
  "source": "entry.js",
  "main": "dist/bsv.js",
  "module": "dist/bsv.modern.js",
  "unpkg": "dist/bsv.bundle.js",
  "library": "bsvjs",
  "scripts": {
    "clean": "rm -rf node_modules/* package-lock.json yarn.lock",
    "lint": "standard *.js lib/**/*.js bin/**/*.js test/**/*.js",
    "pretest": "yarn run lint",
    "test:mocha": "mocha",
    "test:karma": "karma start --single-run",
    "test": "yarn run test:mocha && yarn run test:karma",
    "build": "webpack && microbundle --target node -f modern,cjs",
    "prepublish": "yarn build"
  },
  "contributors": [
    {
      "name": "Daniel Cousens",
      "email": "bitcoin@dcousens.com"
    },
    {
      "name": "Gordon Hall",
      "email": "gordon@bitpay.com"
    },
    {
      "name": "Jeff Garzik",
      "email": "jgarzik@bitpay.com"
    },
    {
      "name": "Kyle Drake",
      "email": "kyle@kyledrake.net"
    },
    {
      "name": "Manuel Araoz",
      "email": "manuelaraoz@gmail.com"
    },
    {
      "name": "Matias Alejo Garcia",
      "email": "ematiu@gmail.com"
    },
    {
      "name": "Ryan X. Charles",
      "email": "ryanxcharles@gmail.com"
    },
    {
      "name": "Stefan Thomas",
      "email": "moon@justmoon.net"
    },
    {
      "name": "Stephen Pair",
      "email": "stephen@bitpay.com"
    },
    {
      "name": "Wei Lu",
      "email": "luwei.here@gmail.com"
    },
    {
      "name": "Josh Ellithorpe",
      "email": "quest@mac.com"
    }
  ],
  "keywords": [
    "bitcoin",
    "bsv",
    "blockchain",
    "bip32",
    "bip39",
    "bip68",
    "multisig",
    "ecies"
  ],
  "repository": {
    "type": "git",
    "url": "https://github.com/moneybutton/bsv.git"
  },
  "engines": {
    "node": ">=8.0.0"
  },
  "dependencies": {
    "aes": "0.1.0",
    "bitcoin-elliptic": "^7.0.1",
    "bn.js": "^5.1.1",
    "bs58": "4.0.1",
    "chai": "^4.2.0",
    "hash.js": "^1.1.7",
    "is-hex": "1.1.3",
    "pbkdf2-compat": "4.0.0",
    "randombytes": "^2.1.0"
  },
  "devDependencies": {
    "@babel/core": "^7.9.6",
    "@babel/plugin-transform-runtime": "^7.9.6",
    "@babel/preset-env": "^7.9.6",
    "@babel/register": "^7.9.0",
    "@babel/runtime": "^7.9.6",
    "babel-loader": "^8.1.0",
    "babel-polyfill": "^6.26.0",
    "karma": "^5.0.7",
    "karma-chrome-launcher": "^3.1.0",
    "karma-firefox-launcher": "^1.3.0",
    "karma-mocha": "^2.0.1",
    "karma-webpack": "^4.0.2",
    "microbundle": "^0.12.0",
    "mocha": "^7.1.2",
    "npm-link-shared": "^0.5.6",
    "should": "^13.2.3",
    "sinon": "^9.0.2",
    "standard": "^14.3.4",
    "webpack": "^4.43.0",
    "webpack-cli": "^3.3.11"
  },
  "license": "MIT",
  "standard": {
    "ignore": [
      "lib/interp.js",
      "dist/*"
>>>>>>> 93184614
    ]
  }
}<|MERGE_RESOLUTION|>--- conflicted
+++ resolved
@@ -1,73 +1,5 @@
 {
   "name": "bsv",
-<<<<<<< HEAD
-  "version": "1.5.3",
-  "description": "A pure and powerful JavaScript Bitcoin SV (BSV) library.",
-  "author": "Ryan X. Charles <ryan@moneybutton.com>",
-  "main": "index.js",
-  "scripts": {
-    "lint": "standard",
-    "test": "standard && mocha",
-    "coverage": "nyc --reporter=text npm run test",
-    "build-bsv": "webpack index.js --config webpack.config.js",
-    "build-ecies": "webpack ecies/index.js --config webpack.subproject.config.js --output-library bsvEcies -o bsv-ecies.min.js",
-    "build-message": "webpack message/index.js --config webpack.subproject.config.js --output-library bsvMessage -o bsv-message.min.js",
-    "build-mnemonic": "webpack mnemonic/index.js --config webpack.subproject.config.js --output-library bsvMnemonic -o bsv-mnemonic.min.js",
-    "build": "yarn build-bsv && yarn build-ecies && yarn build-message && yarn build-mnemonic",
-    "prepublishOnly": "yarn build"
-  },
-  "unpkg": "bsv.min.js",
-  "keywords": [
-    "bitcoin",
-    "transaction",
-    "address",
-    "p2p",
-    "ecies",
-    "cryptocurrency",
-    "blockchain",
-    "payment",
-    "bip21",
-    "bip32",
-    "bip37",
-    "bip69",
-    "bip70",
-    "multisig"
-  ],
-  "repository": {
-    "type": "git",
-    "url": "https://github.com/moneybutton/bsv"
-  },
-  "browser": {
-    "request": "browser-request"
-  },
-  "dependencies": {
-    "aes-js": "^3.1.2",
-    "bn.js": "=4.11.8",
-    "bs58": "=4.0.1",
-    "clone-deep": "^4.0.1",
-    "elliptic": "6.4.1",
-    "hash.js": "^1.1.7",
-    "inherits": "2.0.3",
-    "unorm": "1.4.1"
-  },
-  "devDependencies": {
-    "brfs": "2.0.1",
-    "chai": "4.2.0",
-    "mocha": "^5.2.0",
-    "nyc": "^14.1.1",
-    "sinon": "7.2.3",
-    "standard": "12.0.1",
-    "webpack": "4.29.3",
-    "webpack-cli": "3.2.3"
-  },
-  "license": "MIT",
-  "standard": {
-    "globals": [
-      "afterEach",
-      "beforeEach",
-      "describe",
-      "it"
-=======
   "description": "Javascript library for Bitcoin SV (BSV).",
   "version": "2.0.0-beta.32",
   "author": "Yours Inc.",
@@ -188,7 +120,6 @@
     "ignore": [
       "lib/interp.js",
       "dist/*"
->>>>>>> 93184614
     ]
   }
 }